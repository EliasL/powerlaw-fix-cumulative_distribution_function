--- conflicted
+++ resolved
@@ -82,18 +82,12 @@
         print toc-tic
         print 'Hilbert Transform '+str(d.shape[-1])+' time points'
         tic = clock()
-<<<<<<< HEAD
-        #if band in ('broad', 'gamma', 'high-gamma'):
-        #import pdb; pdb.set_trace()
-        hd = abs(hilbert(d))
-=======
         n_rows, n_columns = d.shape
         target = next_power_of_2(n_columns) #Pad the array with zeros to the next power of 2 to speed up the Hilbert transform, which recursively calls DFT
         shortage = n_columns-target
         hd = abs(hilbert( \
                 concatenate((d, zeros((n_rows, shortage))), axis=-1)))
         hd = hd[:,n_columns]
->>>>>>> 5b4ed9dd
         f.create_dataset(condition+'/'+version+'/'+band+'/amplitude', data=hd)
         toc = clock()
         print toc-tic
